--- conflicted
+++ resolved
@@ -64,11 +64,7 @@
 %
 %
 % coded by: Jose Camacho Paez (josecamacho@ugr.es)
-<<<<<<< HEAD
-% last modification: 28/Mar/16
-=======
 % last modification: 29/Mar/16
->>>>>>> fe7348f1
 %
 % Copyright (C) 2014  University of Granada, Granada
 % Copyright (C) 2014  Jose Camacho Paez
